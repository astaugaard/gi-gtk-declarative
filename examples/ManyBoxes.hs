{-# LANGUAGE OverloadedLabels  #-}
{-# LANGUAGE OverloadedLists   #-}
{-# LANGUAGE OverloadedStrings #-}

module ManyBoxes where

<<<<<<< HEAD
import           Data.Text                     (pack)
=======
import           Data.Text                      ( pack )
import           Control.Monad                  ( void )
>>>>>>> 2ee77cc0

import           Control.Monad                 (forM_)
import           GI.Gtk                        (Box (..), Button (..),
                                                ScrolledWindow (..),
                                                Window (..))
import           GI.Gtk.Declarative
import           GI.Gtk.Declarative.App.Simple

type State = [Int]

data Event
  = IncrAll
  | Closed

view' :: State -> AppView Window Event
view' ns =
  bin Window [#title := "Many Boxes", on #deleteEvent (const (True, Closed)), #widthRequest := 400, #heightRequest := 300]
    $ bin ScrolledWindow []
    $ container Box []
    $ forM_ ns
    $ \n -> boxChild False False 10
        $ widget Button [#label := pack (show n), on #clicked IncrAll]

update' :: State -> Event -> Transition State Event
update' ns IncrAll = Transition (map succ ns) (return Nothing)
update' _ Closed   = Exit

main :: IO ()
main = void $ run App
  { view         = view'
  , update       = update'
  , inputs       = []
  , initialState = ([0 .. 500] :: [Int])
  }<|MERGE_RESOLUTION|>--- conflicted
+++ resolved
@@ -4,12 +4,8 @@
 
 module ManyBoxes where
 
-<<<<<<< HEAD
+import           Control.Monad                 (void)
 import           Data.Text                     (pack)
-=======
-import           Data.Text                      ( pack )
-import           Control.Monad                  ( void )
->>>>>>> 2ee77cc0
 
 import           Control.Monad                 (forM_)
 import           GI.Gtk                        (Box (..), Button (..),
